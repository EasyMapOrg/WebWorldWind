--- conflicted
+++ resolved
@@ -126,16 +126,13 @@
      * @param styles.highlight {KmlStyle} Style applied when item is highlighted
      */
     KmlLineString.prototype.createPath = function (styles) {
-<<<<<<< HEAD
         if(this.kmlAltitudeMode == WorldWind.CLAMP_TO_GROUND) {
             this._renderable = new SurfacePolyline(this.prepareLocations(), this.prepareAttributes(styles.normal));
         } else {
             this._renderable = new Path(this.prepareLocations(), this.prepareAttributes(styles.normal));
-=======
-        this._renderable = new Path(this.prepareLocations(), this.prepareAttributes(styles.normal));
+        }
         if(styles.highlight) {
             this._renderable.highlightAttributes = this.prepareAttributes(styles.highlight);
->>>>>>> eff39b08
         }
         this.moveValidProperties();
     };
